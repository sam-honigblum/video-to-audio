--- conflicted
+++ resolved
@@ -43,24 +43,7 @@
         video : (B, C, T, H, W)
         spectrogram : (B, 1, mel_bins, T)
         """
-<<<<<<< HEAD
-        # -------- video --------
-        v = self.video_encoder(video)            # (B, 2048, T, H', W')
-        b, c, t, h, w = v.shape
-        v = v.view(b * t, c, h, w)
-        v = F.avg_pool2d(v, kernel_size=h)       # (B·T, 2048, 1, 1)
-        v = v.view(b, t, c)                      # (B, T, 2048)
-        v = self.video_projection(v)             # (B, T, D)
-        v = self.video_temporal_pool(v.permute(0, 2, 1)).squeeze(-1)  # (B, D)
-        v = F.normalize(v, dim=-1)
 
-        # -------- audio --------
-        s = spectrogram.permute(0, 1, 3, 2)      # → (B, 1, T, mel_bins)
-        s = self.audio_encoder(s)                # (B, T, D)
-        s = self.audio_temporal_pool(s.permute(0, 2, 1)).squeeze(-1)  # (B, D)
-        s = F.normalize(s, dim=-1)
-
-        return v, s
 
 # -----------------------------------------------------------------------------
 # Contrastive losses
@@ -93,7 +76,7 @@
         loss_a2v = F.cross_entropy(logits, labels)
         loss_v2a = F.cross_entropy(logits.T, labels)
         return 0.5 * (loss_a2v + loss_v2a)
-=======
+
         # video encode
         video_feat = self.video_encoder(video)
         b, c, t, h, w = video_feat.shape
@@ -114,7 +97,7 @@
         spectrogram_mean_norm = F.normalize(spectrogram_mean, dim=-1)
 
         return video_max_norm, video_mean_norm, spectrogram_max_norm, spectrogram_mean_norm, self.logit_scale.exp()
->>>>>>> b0acc280
+
 
 # -----------------------------------------------------------------------------
 class CAVP_Loss(nn.Module):
@@ -122,57 +105,6 @@
 
     L_total = L_semantic + λ · L_temporal
     """
-<<<<<<< HEAD
-
-    def __init__(self, shared_logit_scale: nn.Parameter, lambda_: float = 1.0):
-        super().__init__()
-        self.lambda_ = lambda_
-        self.clip_loss = _CLIPStyleLoss(shared_logit_scale)
-
-    # ------------------------------------------------------------------
-    def forward(self, audio_feats: torch.Tensor, video_feats: torch.Tensor, vid_ids: torch.Tensor) -> torch.Tensor:
-        """Return total loss.
-
-        Parameters
-        ----------
-        audio_feats, video_feats : (B, D)
-        vid_ids                 : (B,) – integer source‑video identifiers
-        """
-        semantic = self.semantic_loss(audio_feats, video_feats)
-        temporal = self.temporal_loss(audio_feats, video_feats, vid_ids)
-        return semantic + self.lambda_ * temporal
-
-    # ------------------------------------------------------------------
-    @staticmethod
-    def _make_temporal_labels(vid_ids: torch.Tensor) -> torch.Tensor:
-        """Assign each sample a positive index that is *another* clip from the same video.
-
-        If a video appears only once in the batch, fall back to the diagonal.
-        """
-        device = vid_ids.device
-        B = len(vid_ids)
-        labels = torch.arange(B, device=device)
-        # build an index list for each unique video id
-        unique_ids = vid_ids.unique()
-        for uid in unique_ids:
-            idx = (vid_ids == uid).nonzero(as_tuple=False).flatten()
-            if idx.numel() > 1:
-                rolled = torch.roll(idx, shifts=-1)
-                labels[idx] = rolled
-        return labels
-
-    # ------------------------------------------------------------------
-    def semantic_loss(self, audio_feats: torch.Tensor, video_feats: torch.Tensor) -> torch.Tensor:
-        """Diagonal aligns matching audio–video clips (standard CLIP)."""
-        labels = torch.arange(audio_feats.size(0), device=audio_feats.device)
-        return self.clip_loss(audio_feats, video_feats, labels)
-
-    # ------------------------------------------------------------------
-    def temporal_loss(self, audio_feats: torch.Tensor, video_feats: torch.Tensor, vid_ids: torch.Tensor) -> torch.Tensor:
-        """Align *different* timestamps from the same source video."""
-        labels = self._make_temporal_labels(vid_ids)
-        return self.clip_loss(audio_feats, video_feats, labels)
-=======
     Implements   L_total = L_extra + λ · L_intra
     where
         L_extra  - semantic contrast  (different videos)
@@ -214,4 +146,3 @@
 
         intra_loss = (F.cross_entropy(intra_logits_per_vid, intra_labels) + F.cross_entropy(intra_logits_per_aud, intra_labels)) / 2.0
         return extra_loss + self.lambda_ * intra_loss
->>>>>>> b0acc280
