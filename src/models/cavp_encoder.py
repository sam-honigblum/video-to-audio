--- conflicted
+++ resolved
@@ -97,7 +97,7 @@
         intra_labels = torch.arange(intra_num_logits, device=video_mean_feats.device, dtype=torch.long).unsqueeze(0).repeat(intra_batches, 1).flatten() # create labels for everything all batches
 
         intra_loss = (F.cross_entropy(intra_logits_per_vid, intra_labels) + F.cross_entropy(intra_logits_per_aud, intra_labels)) / 2.0
-<<<<<<< HEAD
+
         return extra_loss + self.lambda_ * intra_loss
 
 
@@ -111,6 +111,3 @@
     def forward(self, video):
         v_max, v_mean, *_ = self.backbone(video, torch.empty(0))  # spectro factice
         return v_mean           #  vector 512-D
-=======
-        return extra_loss + self.lambda_ * intra_loss
->>>>>>> 33e2974c
